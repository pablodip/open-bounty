(ns commiteth.test.db.core
  (:require [commiteth.db.core :refer [*db*] :as db]
            [luminus-migrations.core :as migrations]
            [clojure.test :refer :all]
            [clojure.java.jdbc :as jdbc]
            [commiteth.config :refer [env]]
            [mount.core :as mount]))

(use-fixtures
  :once
  (fn [f]
    (mount/start
      #'commiteth.config/env
      #'commiteth.db.core/*db*)
<<<<<<< HEAD
    (println (env :jdbc-database-url))
=======
>>>>>>> 0be96b26
    (migrations/migrate ["migrate"]
                        {:database-url (env :jdbc-database-url)})
    (f)))

(deftest test-users
  (jdbc/with-db-transaction [t-conn *db*]
    (jdbc/db-set-rollback-only! t-conn)
    (is (not (nil? (db/create-user!
                    t-conn
                    {:id      1
                     :login   "torvalds"
                     :name    "Linus Torvalds"
                     :email   nil
                     :token   "not null"
                     :address "address"
                     :created nil}))))
    (is (= {:id      1
            :login   "torvalds"
            :name    "Linus Torvalds"
            :email   nil
            :token   "not null"
            :address "address"
            :created nil}
          (db/get-user t-conn {:id 1})))))<|MERGE_RESOLUTION|>--- conflicted
+++ resolved
@@ -12,10 +12,6 @@
     (mount/start
       #'commiteth.config/env
       #'commiteth.db.core/*db*)
-<<<<<<< HEAD
-    (println (env :jdbc-database-url))
-=======
->>>>>>> 0be96b26
     (migrations/migrate ["migrate"]
                         {:database-url (env :jdbc-database-url)})
     (f)))
