--- conflicted
+++ resolved
@@ -66,20 +66,12 @@
 (defn send-transaction
   [from to value & [params]]
   (let [gas (estimate-gas from to value params)
-<<<<<<< HEAD
-        gasPrice (format "0x%x" 10000000000)
-        args (merge params {:from     from
-                            :value    value
-                            :gas      gas
-                            :gasPrice gasPrice})]
-=======
         args (merge params
                     {:from  from
                      :value value
                      :gas   gas}
                     (when-not (nil? (gas-price))
                       {:gasPrice gas-price}))]
->>>>>>> 52eb4471
     (eth-rpc
      "personal_sendTransaction"
      [(if-not (nil? to)
