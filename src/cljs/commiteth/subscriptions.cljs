(ns commiteth.subscriptions
  (:require [re-frame.core :refer [reg-sub]]
            [commiteth.db :as db]
            [commiteth.ui-model :as ui-model]
            [commiteth.common :refer [items-per-page]]))

(reg-sub
  :db
  (fn [db _] db))

(reg-sub
  :page
  (fn [db _]
    (:page db)))

(reg-sub
  :user
  (fn [db _]
    (:user db)))

(reg-sub
  :repos-loading?
  (fn [db _]
    (:repos-loading? db)))

(reg-sub
  :repos
  (fn [db _]
    (:repos db)))

(reg-sub
  :flash-message
  (fn [db _]
    (:flash-message db)))

(reg-sub
  :open-bounties
  (fn [db _]
    (vec (:open-bounties db))))

(reg-sub
  :page-number
  (fn [db _]
    (:page-number db)))

(reg-sub
  :open-bounties-page
<<<<<<< HEAD
  :<- [::filtered-and-sorted-open-bounties]
  :<- [:bounty-page-number]
=======
  :<- [:open-bounties]
  :<- [:page-number]
>>>>>>> ef1a9ff4
  (fn [[open-bounties page-number] _]
    (let [total-count (count open-bounties)
          start (* (dec page-number) items-per-page)
          end (min total-count (+ items-per-page start))
          items (subvec open-bounties start end)]
      {:items items
       :item-count (count items)
       :total-count total-count
       :page-number page-number
       :page-count (Math/ceil (/ total-count items-per-page))})))


(reg-sub
  :owner-bounties
  (fn [db _]
    (:owner-bounties db)))

(reg-sub
  :pagination
  (fn [db [_ table]]
    (get-in db [:pagination table])))

(reg-sub
  :top-hunters
  (fn [db _]
    (:top-hunters db)))

(reg-sub
  :activity-feed
  (fn [db _]
    (vec (:activity-feed db))))

(reg-sub
  :activities-page
  :<- [:activity-feed]
  :<- [:page-number]
  (fn [[activities page-number] _]
    (let [total-count (count activities)
          start (* (dec page-number) items-per-page)
          end (min total-count (+ items-per-page start))
          items (subvec activities start end)]
      {:items items
       :item-count (count items)
       :total-count total-count
       :page-number page-number
       :page-count (Math/ceil (/ total-count items-per-page))})))


(reg-sub
  :gh-admin-token
  (fn [db _]
    (let [login (get-in db [:user :login])]
      (get-in db [:tokens login :gh-admin-token]))))

(reg-sub
  :get-in
  (fn [db [_ path]]
    (get-in db path)))

(reg-sub
  :usage-metrics
  (fn [db _]
    (:usage-metrics db)))

(reg-sub
  :metrics-loading?
  (fn [db _]
    (:metrics-loading? db)))

(reg-sub
  :user-dropdown-open?
  (fn [db _]
    (:user-dropdown-open? db)))

(reg-sub
  ::open-bounties-sorting-type
  (fn [db _]
    (::db/open-bounties-sorting-type db)))

(reg-sub
  ::open-bounties-filters
  (fn [db _]
    (::db/open-bounties-filters db)))

(reg-sub
  ::open-bounties-owners
  :<- [:open-bounties]
  (fn [open-bounties _]
    (->> open-bounties
         (map :repo-owner)
         set)))

(reg-sub
  ::open-bounties-currencies
  :<- [:open-bounties]
  (fn [open-bounties _]
    (let [token-ids (->> open-bounties
                         (map :tokens)
                         (mapcat keys)
                         (filter identity)
                         set)]
      (into #{"ETH"} token-ids))))

(reg-sub
  ::filtered-and-sorted-open-bounties
  :<- [:open-bounties]
  :<- [::open-bounties-filters]
  :<- [::open-bounties-sorting-type]
  (fn [[open-bounties filters sorting-type] _]
    (cond->> open-bounties
             true (ui-model/filter-bounties filters)
             sorting-type (ui-model/sort-bounties-by-sorting-type sorting-type)
             true vec)))<|MERGE_RESOLUTION|>--- conflicted
+++ resolved
@@ -45,13 +45,8 @@
 
 (reg-sub
   :open-bounties-page
-<<<<<<< HEAD
   :<- [::filtered-and-sorted-open-bounties]
-  :<- [:bounty-page-number]
-=======
-  :<- [:open-bounties]
   :<- [:page-number]
->>>>>>> ef1a9ff4
   (fn [[open-bounties page-number] _]
     (let [total-count (count open-bounties)
           start (* (dec page-number) items-per-page)
