(ns commiteth.bounties
<<<<<<< HEAD
  (:require [reagent.core :as r]
            [re-frame.core :as rf]
=======
  (:require [re-frame.core :as rf]
            [reagent.core :as r]
>>>>>>> ef1a9ff4
            [commiteth.common :refer [moment-timestamp
                                      display-data-page
                                      items-per-page
                                      issue-url]]
            [commiteth.handlers :as handlers]
            [commiteth.db :as db]
            [commiteth.ui-model :as ui-model]
            [commiteth.subscriptions :as subs]))


(defn bounty-item [bounty]
  (let [{avatar-url   :repo_owner_avatar_url
         owner        :repo-owner
         repo-name    :repo-name
         issue-title  :issue-title
         issue-number :issue-number
         updated      :updated
         tokens       :tokens
         balance-eth  :balance-eth
         value-usd    :value-usd
         claim-count  :claim-count} bounty
        full-repo  (str owner "/" repo-name)
        repo-url   (str "https://github.com/" full-repo)
        repo-link  [:a {:href repo-url} full-repo]
        issue-link [:a
                    {:href (issue-url owner repo-name issue-number)}
                    issue-title]]
    [:div.open-bounty-item
     [:div.open-bounty-item-content
      [:div.header issue-link]
      [:div.bounty-item-row
       [:div.time (moment-timestamp updated)]
       [:span.bounty-repo-label repo-link]]

      [:div.footer-row
       [:div.balance-badge "ETH " balance-eth]
       (for [[tla balance] tokens]
         ^{:key (random-uuid)}
         [:div.balance-badge.token
          (str (subs (str tla) 1) " " balance)])
       [:span.usd-value-label "Value "] [:span.usd-balance-label (str "$" value-usd)]
       (when (> claim-count 0)
         [:span.open-claims-label (str claim-count " open claim"
                                       (when (> claim-count 1) "s"))])]]
     [:div.open-bounty-item-icon
      [:div.ui.tiny.circular.image
       [:img {:src avatar-url}]]]]))

<<<<<<< HEAD
(defn bounties-filter-tooltip-value-input-view [label tooltip-open? opts]
  [:div.open-bounties-filter-element-tooltip-value-input-container
   [:div.:input.open-bounties-filter-element-tooltip-value-input-label
    label]
   [:input.open-bounties-filter-element-tooltip-value-input
    {:type      "range"
     :min       (:min opts)
     :max       (:max opts)
     :step      (:step opts)
     :value     (:current-val opts)
     :on-change (when-let [f (:on-change-val opts)]
                  #(-> % .-target .-value int f))
     :on-focus  #(reset! tooltip-open? true)}]])

(defmulti bounties-filter-tooltip-view #(-> %2 ::ui-model/bounty-filter-type.category))

(defmethod bounties-filter-tooltip-view ::ui-model/bounty-filter-type-category|range
  [filter-type filter-type-def current-filter-value tooltip-open?]
  (let [default-min       (::ui-model/bounty-filter-type.min-val filter-type-def)
        default-max       (::ui-model/bounty-filter-type.max-val filter-type-def)
        common-range-opts {:min default-min :max default-max}
        current-min       (or (first current-filter-value) default-min)
        current-max       (or (second current-filter-value) default-max)
        on-change-fn      (fn [min-val max-val]
                            (rf/dispatch [::handlers/set-open-bounty-filter-type
                                          filter-type
                                          [(min min-val default-max)
                                           (max max-val default-min)]]))
        on-min-change-fn  (fn [new-min]
                            (let [new-max (max current-max (min default-max new-min))]
                              (on-change-fn new-min new-max)))
        on-max-change-fn  (fn [new-max]
                            (let [new-min (min current-min (max default-min new-max))]
                              (on-change-fn new-min new-max)))]
    [:div
     "$0 - $1000+"
     [bounties-filter-tooltip-value-input-view "Min" tooltip-open? (merge common-range-opts
                                                                          {:current-val   current-min
                                                                           :on-change-val on-min-change-fn})]
     [bounties-filter-tooltip-value-input-view "Max" tooltip-open? (merge common-range-opts
                                                                          {:current-val   current-max
                                                                           :on-change-val on-max-change-fn})]]))

(defmethod bounties-filter-tooltip-view ::ui-model/bounty-filter-type-category|single-static-option
  [filter-type filter-type-def current-filter-value tooltip-open?]
  [:div.open-bounties-filter-list
   (for [[option-type option-text] (::ui-model/bounty-filter-type.options filter-type-def)]
     ^{:key (str option-type)}
     [:div.open-bounties-filter-list-option
      (merge {:on-click #(do (rf/dispatch [::handlers/set-open-bounty-filter-type
                                           filter-type
                                           option-type])
                             (reset! tooltip-open? false))}
             (when (= option-type current-filter-value)
               {:class "active"}))
      option-text])])

(defmethod bounties-filter-tooltip-view ::ui-model/bounty-filter-type-category|multiple-dynamic-options
  [filter-type filter-type-def current-filter-value tooltip-open?]
  (let [options (rf/subscribe [(::ui-model/bounty-filter-type.re-frame-subs-key-for-options filter-type-def)])]
    [:div.open-bounties-filter-list
     (for [option @options]
       (let [active? (boolean (and current-filter-value (current-filter-value option)))]
         ^{:key (str option)}
         [:div.open-bounties-filter-list-option-checkbox
          [:label
           {:on-click  #(rf/dispatch [::handlers/set-open-bounty-filter-type
                                      filter-type
                                      (cond
                                        (and active? (= #{option} current-filter-value)) nil
                                        active? (disj current-filter-value option)
                                        :else (into #{option} current-filter-value))])
            :tab-index 0
            :on-focus  #(do (.stopPropagation %) (reset! tooltip-open? true))}
           [:input
            {:type     "checkbox"
             :checked  active?
             :on-focus #(reset! tooltip-open? true)}]
           [:div.text option]]]))]))

(defn bounty-filter-view [filter-type current-filter-value]
  (let [tooltip-open? (r/atom false)]
    (fn [filter-type current-filter-value]
      [:div.open-bounties-filter-element-container
       {:tab-index 0
        :on-focus  #(reset! tooltip-open? true)
        :on-blur   #(reset! tooltip-open? false)}
       [:div.open-bounties-filter-element
        {:on-mouse-down #(swap! tooltip-open? not)
         :class         (when (or current-filter-value @tooltip-open?)
                          "open-bounties-filter-element-active")}
        [:div.text
         (if current-filter-value
           (ui-model/bounty-filter-value->short-text filter-type current-filter-value)
           (ui-model/bounty-filter-type->name filter-type))]
        (when current-filter-value
          [:div.remove-container
           {:tab-index 0
            :on-focus  #(.stopPropagation %)}
           [:img.remove
            {:src           "bounty-filter-remove.svg"
             :on-mouse-down (fn [e]
                              (.stopPropagation e)
                              (rf/dispatch [::handlers/set-open-bounty-filter-type filter-type nil])
                              (reset! tooltip-open? false))}]])]
       (when @tooltip-open?
         [:div.open-bounties-filter-element-tooltip
          [bounties-filter-tooltip-view
           filter-type
           (ui-model/bounty-filter-types-def filter-type)
           current-filter-value
           tooltip-open?]])])))

(defn bounty-filters-view []
  (let [current-filters (rf/subscribe [::subs/open-bounties-filters])]
    [:div.open-bounties-filter
     ; doall because derefs are not supported in lazy seqs: https://github.com/reagent-project/reagent/issues/18
     (doall
       (for [filter-type ui-model/bounty-filter-types]
         ^{:key (str filter-type)}
         [bounty-filter-view
          filter-type
          (get @current-filters filter-type)]))]))

(defn bounties-sort-view []
  (let [open? (r/atom false)]
    (fn []
      (let [current-sorting (rf/subscribe [::subs/open-bounties-sorting-type])]
        [:div.open-bounties-sort
         {:tab-index 0
          :on-blur   #(reset! open? false)}
         [:div.open-bounties-sort-element
          {:on-click #(swap! open? not)}
          (ui-model/bounty-sorting-type->name @current-sorting)
          [:div.icon-forward-white-box
           [:img
            {:src "icon-forward-white.svg"}]]]
         (when @open?
           [:div.open-bounties-sort-element-tooltip
            (for [sorting-type (keys ui-model/bounty-sorting-types-def)]
              ^{:key (str sorting-type)}
              [:div.open-bounties-sort-type
               {:on-click #(do
                             (reset! open? false)
                             (rf/dispatch [::handlers/set-open-bounties-sorting-type sorting-type]))}
               (ui-model/bounty-sorting-type->name sorting-type)])])]))))

(defn bounties-list [{:keys [items item-count page-number total-count]
                      :as   bounty-page-data}]
  [:div.ui.container.open-bounties-container
   [:div.open-bounties-header "Bounties"]
   [:div.open-bounties-filter-and-sort
    [bounty-filters-view]
    [bounties-sort-view]]
   (if (empty? items)
     [:div.view-no-data-container
      [:p "No matching bounties found."]]
     [:div
      (let [left  (inc (* (dec page-number) items-per-page))
            right (dec (+ left item-count))]
        [:div.item-counts-label
         [:span (str "Showing " left "-" right " of " total-count)]])
      (display-data-page bounty-page-data bounty-item :set-bounty-page-number)])])

(defn bounties-page []
  (let [bounty-page-data       (rf/subscribe [:open-bounties-page])
        open-bounties-loading? (rf/subscribe [:get-in [:open-bounties-loading?]])]
=======
(defn bounties-list [{:keys [items item-count page-number total-count] 
                      :as bounty-page-data}
                     container-element]
  (if (empty? items)
    [:div.view-no-data-container
     [:p "No recent activity yet"]]
    [:div
     (let [left (inc (* (dec page-number) items-per-page))
           right (dec (+ left item-count))]
       [:div.item-counts-label
        [:span (str "Showing " left "-" right " of " total-count)]])
     (display-data-page bounty-page-data bounty-item container-element)]))

(defn bounties-page []
  (let [bounty-page-data (rf/subscribe [:open-bounties-page])
        open-bounties-loading? (rf/subscribe [:get-in [:open-bounties-loading?]])
        container-element (atom nil)] 
>>>>>>> ef1a9ff4
    (fn []
      (if @open-bounties-loading?
        [:div.view-loading-container
         [:div.ui.active.inverted.dimmer
          [:div.ui.text.loader.view-loading-label "Loading"]]]
        [:div.ui.container.open-bounties-container
         {:ref #(reset! container-element %1)} 
         [:div.open-bounties-header "Bounties"]
         [bounties-list @bounty-page-data container-element]]))
    ))<|MERGE_RESOLUTION|>--- conflicted
+++ resolved
@@ -1,11 +1,6 @@
 (ns commiteth.bounties
-<<<<<<< HEAD
   (:require [reagent.core :as r]
             [re-frame.core :as rf]
-=======
-  (:require [re-frame.core :as rf]
-            [reagent.core :as r]
->>>>>>> ef1a9ff4
             [commiteth.common :refer [moment-timestamp
                                       display-data-page
                                       items-per-page
@@ -54,7 +49,6 @@
       [:div.ui.tiny.circular.image
        [:img {:src avatar-url}]]]]))
 
-<<<<<<< HEAD
 (defn bounties-filter-tooltip-value-input-view [label tooltip-open? opts]
   [:div.open-bounties-filter-element-tooltip-value-input-container
    [:div.:input.open-bounties-filter-element-tooltip-value-input-label
@@ -203,51 +197,32 @@
                (ui-model/bounty-sorting-type->name sorting-type)])])]))))
 
 (defn bounties-list [{:keys [items item-count page-number total-count]
-                      :as   bounty-page-data}]
-  [:div.ui.container.open-bounties-container
-   [:div.open-bounties-header "Bounties"]
-   [:div.open-bounties-filter-and-sort
-    [bounty-filters-view]
-    [bounties-sort-view]]
-   (if (empty? items)
-     [:div.view-no-data-container
-      [:p "No matching bounties found."]]
-     [:div
-      (let [left  (inc (* (dec page-number) items-per-page))
-            right (dec (+ left item-count))]
-        [:div.item-counts-label
-         [:span (str "Showing " left "-" right " of " total-count)]])
-      (display-data-page bounty-page-data bounty-item :set-bounty-page-number)])])
-
-(defn bounties-page []
-  (let [bounty-page-data       (rf/subscribe [:open-bounties-page])
-        open-bounties-loading? (rf/subscribe [:get-in [:open-bounties-loading?]])]
-=======
-(defn bounties-list [{:keys [items item-count page-number total-count] 
-                      :as bounty-page-data}
+                      :as   bounty-page-data}
                      container-element]
   (if (empty? items)
     [:div.view-no-data-container
-     [:p "No recent activity yet"]]
+     [:p "No matching bounties found."]]
     [:div
-     (let [left (inc (* (dec page-number) items-per-page))
+     (let [left  (inc (* (dec page-number) items-per-page))
            right (dec (+ left item-count))]
        [:div.item-counts-label
         [:span (str "Showing " left "-" right " of " total-count)]])
      (display-data-page bounty-page-data bounty-item container-element)]))
 
 (defn bounties-page []
-  (let [bounty-page-data (rf/subscribe [:open-bounties-page])
+  (let [bounty-page-data       (rf/subscribe [:open-bounties-page])
         open-bounties-loading? (rf/subscribe [:get-in [:open-bounties-loading?]])
-        container-element (atom nil)] 
->>>>>>> ef1a9ff4
+        container-element      (atom nil)]
     (fn []
       (if @open-bounties-loading?
         [:div.view-loading-container
          [:div.ui.active.inverted.dimmer
           [:div.ui.text.loader.view-loading-label "Loading"]]]
         [:div.ui.container.open-bounties-container
-         {:ref #(reset! container-element %1)} 
+         {:ref #(reset! container-element %1)}
          [:div.open-bounties-header "Bounties"]
+         [:div.open-bounties-filter-and-sort
+          [bounty-filters-view]
+          [bounties-sort-view]]
          [bounties-list @bounty-page-data container-element]]))
     ))