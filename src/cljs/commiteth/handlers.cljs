--- conflicted
+++ resolved
@@ -64,21 +64,12 @@
 
 
 (reg-event-db
-<<<<<<< HEAD
  :set-active-page
  (fn [db [_ page]]
    (assoc db :page page
+             :page-number 1
              ::db/open-bounties-filters {}
              ::db/open-bounties-sorting-type ::ui-model/bounty-sorting-type|most-recent)))
-
-(reg-event-db
-  :set-bounty-page-number
-=======
-  :set-active-page
->>>>>>> ef1a9ff4
-  (fn [db [_ page]]
-    (assoc db :page page
-           :page-number 1)))
 
 (reg-event-db
   :set-page-number
