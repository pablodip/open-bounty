--- conflicted
+++ resolved
@@ -2,7 +2,6 @@
   (:require [commiteth.ui-model :as ui-model]))
 
 (def default-db
-<<<<<<< HEAD
   {:page                        :bounties
    :user                        nil
    :repos-loading?              false
@@ -10,8 +9,9 @@
    :activity-feed-loading?      false
    :open-bounties-loading?      false
    :open-bounties               []
-   :bounty-page-number 1
-   :activity-page-number 1
+   :page-number                 1
+   :bounty-page-number          1
+   :activity-page-number        1
    ::open-bounties-sorting-type ::ui-model/bounty-sorting-type|most-recent
    ::open-bounties-filters      {::ui-model/bounty-filter-type|value    nil
                                  ::ui-model/bounty-filter-type|currency nil
@@ -19,17 +19,4 @@
                                  ::ui-model/bounty-filter-type|owner    nil}
    :owner-bounties              {}
    :top-hunters                 []
-   :activity-feed               []})
-=======
-  {:page             :bounties
-   :user             nil
-   :repos-loading?   false
-   :repos            {}
-   :activity-feed-loading? false
-   :open-bounties-loading? false
-   :open-bounties []
-   :page-number 1
-   :owner-bounties   {}
-   :top-hunters []
-   :activity-feed []})
->>>>>>> ef1a9ff4
+   :activity-feed               []})