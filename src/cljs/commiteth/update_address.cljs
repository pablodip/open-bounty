--- conflicted
+++ resolved
@@ -21,31 +21,13 @@
           [:p "Insert your Ethereum address in hex format."]
           [:div.field
            (if-not (empty? web3-accounts)
-<<<<<<< HEAD
-             ; Add value of address if it's missing from items list.
+             [dropdown {:class "address-input"} "Select address"
              ; If address is empty, add title
-             (let [accounts (map str/lower-case web3-accounts)
-                   addr @address
-                   title "Select address"
-                   addr-not-in-web3? (and addr (as-> web3-accounts acc
-                                            (map str/lower-case acc)
-                                            (set acc)
-                                            (contains? acc addr)
-                                            (not acc)))
-                   items (cond->> web3-accounts
-                           addr-not-in-web3?  (into [addr])
-                           (not addr) (into [title]))]
                [dropdown {:class "address-input"}
-                title
-                address
-                items])
-=======
-             [dropdown {:class "address-input"} "Select address"
               address
               (vec
                (for [acc web3-accounts]
                  acc))]
->>>>>>> aa349037
              [:div.ui.input.address-input
               [input address {:placeholder  "0x0000000000000000000000000000000000000000"
                               :auto-complete "off"
